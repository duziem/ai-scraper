--- conflicted
+++ resolved
@@ -61,11 +61,7 @@
         logger.info("Collecting Facebook mentions...")
         try:
             facebook_page = os.getenv('FACEBOOK_PAGE', 'Branch')
-<<<<<<< HEAD
             posts = scrape_facebook_mentions(page_name=facebook_page, limit=10)
-=======
-            posts = scrape_facebook_mentions(page_name=facebook_page, limit=20)
->>>>>>> 0ee0c0a8
             all_mentions.extend(posts)
             logger.info(f"✅ Collected {len(posts)} Facebook mentions")
         except Exception as e:
@@ -93,7 +89,6 @@
         logger.info(f"   By source: {summary['by_source']}")
         if summary['date_range']:
             logger.info(f"   Date range: {summary['date_range']['span_days']} days")
-<<<<<<< HEAD
         
         # Save results for Stage 3 processing
         logger.info("💾 Saving collected mentions for sentiment analysis...")
@@ -112,192 +107,13 @@
         
         # TODO: Stage 4 - Implement alerting logic
         logger.info("Stage 4: Ready for alerting implementation (TODO)")
-=======
-        
-        # Save results for backup
-        logger.info("💾 Saving collected mentions for backup...")
-        import json
-        with open('collected_mentions.json', 'w', encoding='utf-8') as f:
-            json.dump({
-                'mentions': sorted_mentions,
-                'summary': summary,
-                'collection_timestamp': datetime.now().isoformat()
-            }, f, indent=2, ensure_ascii=False)
-        
-        logger.info("Stage 2 Complete: Data collection and processing finished")
-        
-        # Stage 3: Sentiment analysis and storage
-        logger.info("=== Stage 3: Starting sentiment analysis and storage ===")
-        
-        if not sorted_mentions:
-            logger.warning("No mentions available for sentiment analysis")
-        else:
-            try:
-                # Import Stage 3 modules
-                from analyze.sentiment import analyze_sentiment
-                from store.sheets import append_to_google_sheet, test_google_sheets_connection
-                
-                # Extract text content for sentiment analysis
-                texts_for_analysis = []
-                for mention in sorted_mentions:
-                    text = mention.get('text') or mention.get('content', '')
-                    texts_for_analysis.append(text)
-                
-                logger.info(f"🧠 Running sentiment analysis on {len(texts_for_analysis)} texts...")
-                
-                # Perform sentiment analysis
-                sentiment_results = analyze_sentiment(texts_for_analysis)
-                
-                if sentiment_results:
-                    # Combine original data with sentiment results
-                    analyzed_mentions = []
-                    for i, mention in enumerate(sorted_mentions):
-                        # Create copy of mention data
-                        analyzed_mention = mention.copy()
-                        
-                        # Add sentiment results
-                        if i < len(sentiment_results):
-                            sentiment_data = sentiment_results[i]
-                            analyzed_mention['sentiment_label'] = sentiment_data.get('sentiment_label', 'neutral')
-                            analyzed_mention['sentiment_score'] = sentiment_data.get('sentiment_score', 0.5)
-                            
-                            # Include additional sentiment metadata if available
-                            if 'all_scores' in sentiment_data:
-                                analyzed_mention['sentiment_all_scores'] = sentiment_data['all_scores']
-                            if 'error' in sentiment_data:
-                                analyzed_mention['sentiment_error'] = sentiment_data['error']
-                        else:
-                            # Fallback for missing sentiment data
-                            analyzed_mention['sentiment_label'] = 'neutral'
-                            analyzed_mention['sentiment_score'] = 0.5
-                        
-                        analyzed_mentions.append(analyzed_mention)
-                    
-                    logger.info(f"✅ Sentiment analysis completed for {len(analyzed_mentions)} mentions")
-                    
-                    # Test Google Sheets connection
-                    logger.info("🔗 Testing Google Sheets connection...")
-                    if test_google_sheets_connection():
-                        # Store results in Google Sheets
-                        logger.info("📊 Storing analyzed data in Google Sheets...")
-                        sheets_success = append_to_google_sheet(analyzed_mentions)
-                        
-                        if sheets_success:
-                            logger.info("✅ Data successfully stored in Google Sheets")
-                        else:
-                            logger.error("❌ Failed to store data in Google Sheets")
-                    else:
-                        logger.error("❌ Google Sheets connection test failed - skipping storage")
-                        logger.info("💡 Please check your GOOGLE_SERVICE_ACCOUNT_FILE environment variable")
-                    
-                    logger.info("Stage 3 Complete: Sentiment analysis and storage finished")
-                    
-                    # Save analyzed data for Stage 4
-                    analyzed_data = {
-                        'mentions': analyzed_mentions,
-                        'summary': summary,
-                        'sentiment_summary': {
-                            'total_analyzed': len(analyzed_mentions),
-                            'sentiment_distribution': {}
-                        },
-                        'analysis_timestamp': datetime.now().isoformat()
-                    }
-                    
-                    # Calculate sentiment distribution
-                    for mention in analyzed_mentions:
-                        label = mention.get('sentiment_label', 'neutral')
-                        analyzed_data['sentiment_summary']['sentiment_distribution'][label] = \
-                            analyzed_data['sentiment_summary']['sentiment_distribution'].get(label, 0) + 1
-                    
-                    with open('analyzed_mentions.json', 'w', encoding='utf-8') as f:
-                        json.dump(analyzed_data, f, indent=2, ensure_ascii=False)
-                    
-                else:
-                    logger.error("❌ Sentiment analysis returned no results")
-                    
-            except ImportError as e:
-                logger.error(f"❌ Failed to import Stage 3 modules: {e}")
-            except Exception as e:
-                logger.error(f"❌ Stage 3 failed with error: {e}")
-                logger.error(f"Error type: {type(e).__name__}")
-                import traceback
-                logger.error(f"Traceback: {traceback.format_exc()}")
-        
-        # Stage 4: Alerting and final processing
-        logger.info("=== Stage 4: Starting alerting and automation ===")
-        
-        try:
-            # Import Stage 4 modules
-            from analyze.sentiment import calculate_sentiment_threshold
-            from alerts.slack import send_slack_alert, test_slack_webhook
-            
-            # Get threshold from environment (default 20%)
-            threshold_str = os.getenv('NEGATIVE_SENTIMENT_THRESHOLD', '0.20')
-            try:
-                threshold = float(threshold_str)
-            except ValueError:
-                logger.warning(f"Invalid threshold value '{threshold_str}', using default 0.20")
-                threshold = 0.20
-            
-            logger.info(f"🎯 Using negative sentiment threshold: {threshold:.1%}")
-            
-            # Check if we have analyzed mentions for alerting
-            if sorted_mentions and 'analyzed_mentions' in locals():
-                # Calculate sentiment threshold
-                logger.info("🧮 Calculating sentiment threshold for alerting...")
-                threshold_crossed, negative_percentage, top_negative_mentions = calculate_sentiment_threshold(
-                    analyzed_mentions, threshold
-                )
-                
-                logger.info(f"📊 Threshold analysis: {negative_percentage:.1%} negative (threshold: {threshold:.1%})")
-                
-                if threshold_crossed and top_negative_mentions:
-                    logger.warning(f"🚨 Negative sentiment threshold exceeded: {negative_percentage:.1%}")
-                    logger.info(f"📋 Preparing alert with {len(top_negative_mentions)} top negative mentions")
-                    
-                    # Test Slack webhook first
-                    logger.info("🧪 Testing Slack webhook connection...")
-                    if test_slack_webhook():
-                        # Send alert
-                        logger.info("🔔 Sending Slack alert...")
-                        alert_success = send_slack_alert(
-                            negative_percentage=negative_percentage,
-                            top_negative_mentions=top_negative_mentions,
-                            total_mentions=len(analyzed_mentions)
-                        )
-                        
-                        if alert_success:
-                            logger.info("✅ Slack alert sent successfully")
-                        else:
-                            logger.error("❌ Failed to send Slack alert")
-                    else:
-                        logger.error("❌ Slack webhook test failed - skipping alert")
-                        logger.info("💡 Please check your SLACK_WEBHOOK_URL environment variable")
-                        
-                else:
-                    logger.info(f"✅ Negative sentiment below threshold ({negative_percentage:.1%} < {threshold:.1%}) - no alert needed")
-                    
-            else:
-                logger.warning("⚠️  No analyzed mentions available for alerting")
-                if not sorted_mentions:
-                    logger.warning("   - No mentions were collected")
-                else:
-                    logger.warning("   - Stage 3 (sentiment analysis) may have failed")
-            
-            logger.info("Stage 4 Complete: Alerting and automation finished")
-            
-        except ImportError as e:
-            logger.error(f"❌ Failed to import Stage 4 modules: {e}")
-        except Exception as e:
-            logger.error(f"❌ Stage 4 failed with error: {e}")
-            logger.error(f"Error type: {type(e).__name__}")
-            import traceback
-            logger.error(f"Traceback: {traceback.format_exc()}")
->>>>>>> 0ee0c0a8
         
         end_time = datetime.now()
         duration = end_time - start_time
         logger.info(f"=== Branch Social Listening Scraper MVP Completed in {duration} ===")
+        
+        # Exit successfully
+        return 0
         
         # Exit successfully
         return 0
